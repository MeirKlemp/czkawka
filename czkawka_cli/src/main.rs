mod commands;

use commands::Commands;
use czkawka_core::{
    big_file::BigFile,
    common_traits::*,
    duplicate::DuplicateFinder,
    empty_files::{self, EmptyFiles},
    empty_folder::EmptyFolder,
    temporary::{self, Temporary},
};
use std::{path::PathBuf, process};
use structopt::StructOpt;

fn path_list_to_str(path_list: Vec<PathBuf>) -> String {
    let path_list: Vec<String> = path_list.into_iter().filter_map(|a| a.into_os_string().into_string().ok()).collect();
    path_list.join(",")
}

fn main() {
    let command = Commands::from_args();

    #[cfg(debug_assertions)]
    println!("{:?}", command);

    match command {
        Commands::Duplicates {
            directories,
            excluded_directories,
            excluded_items,
            min_size,
            allowed_extensions,
            search_method,
            delete_method,
            not_recursive,
        } => {
            directories.not_empty();

            if min_size == 0 {
                eprintln!("error: Minimum file size must be at least 1 byte.");
                process::exit(1);
            }
<<<<<<< HEAD
=======
            if arguments[arguments.len() - 1].argument != Option::None {
                println!(
                    "FATAL ERROR: Trying set second parameter \"{}\" for \"{}\" which already have this parameter \"{}\" ",
                    argument,
                    arguments[arguments.len() - 1].command,
                    arguments[arguments.len() - 1].argument.as_ref().unwrap()
                ); // This may be changed in future to support 2 or more attributes with space
                process::exit(1);
            }
            let last_element = arguments.len() - 1;
            arguments[last_element].argument = Option::from(argument);
        }
    }

    #[cfg(debug_assertions)]
    for a in &arguments {
        println!(
            "Argument number {} - {}",
            a.command,
            match &a.argument {
                Some(t) => t.clone(),
                None => "NO_ARGUMENT".to_string(),
            }
        );
    }

    if commands_arguments.is_empty() {
        println! {"FATAL ERROR: Missing type of app which you want to run, please read help for more info."};
        process::exit(0);
    }
    match commands_arguments[0].as_ref() {
        "--d" => {
            let mut df = duplicate::DuplicateFinder::new();

            if ArgumentsPair::has_command(&arguments, "-i") {
                df.set_included_directory(ArgumentsPair::get_argument(&arguments, "-i", false));
            } else {
                println!("FATAL ERROR: Parameter -i with set of included files is required.");
                process::exit(1);
            }
            if ArgumentsPair::has_command(&arguments, "-e") {
                df.set_excluded_directory(ArgumentsPair::get_argument(&arguments, "-e", false));
            }

            if ArgumentsPair::has_command(&arguments, "-s") {
                let minimal_file_size = match ArgumentsPair::get_argument(&arguments, "-s", false).parse::<u64>() {
                    Ok(t) => {
                        if t == 0 {
                            println!("ERROR: Minimum file size must be at least 1 byte.");
                            1
                        } else {
                            t
                        }
                    }
                    Err(_) => {
                        println!("FATAL ERROR: \"{}\" is not valid file size(allowed range <1,u64::max>)", ArgumentsPair::get_argument(&arguments, "-s", false));
                        process::exit(1);
                    }
                };
                df.set_minimal_file_size(minimal_file_size);
            }
>>>>>>> 8d263fdf

            let mut df = DuplicateFinder::new();

            df.set_included_directory(path_list_to_str(directories.directories));
            df.set_excluded_directory(path_list_to_str(excluded_directories.excluded_directories));
            df.set_excluded_items(path_list_to_str(excluded_items.excluded_items));
            df.set_min_file_size(min_size);
            df.set_allowed_extensions(allowed_extensions.allowed_extensions.join(","));
            df.set_check_method(search_method);
            df.set_delete_method(delete_method);
            df.set_recursive_search(!not_recursive.not_recursive);

            df.find_duplicates();

            #[cfg(not(debug_assertions))] // This will show too much probably unnecessary data to debug, comment line only if needed
            df.print_results();
            df.get_text_messages().print_messages();
        }
        Commands::EmptyFolders { directories, delete_folders } => {
            directories.not_empty();

            let mut ef = EmptyFolder::new();

            ef.set_included_directory(path_list_to_str(directories.directories));
            ef.set_delete_folder(delete_folders);

            ef.find_empty_folders();

            #[cfg(not(debug_assertions))] // This will show too much probably unnecessary data to debug, comment line only if needed
            ef.print_results();
            ef.get_text_messages().print_messages();
        }
        Commands::BiggestFiles {
            directories,
            excluded_directories,
            excluded_items,
            allowed_extensions,
            number_of_files,
            not_recursive,
        } => {
            directories.not_empty();

            let mut bf = BigFile::new();

            bf.set_included_directory(path_list_to_str(directories.directories));
            bf.set_excluded_directory(path_list_to_str(excluded_directories.excluded_directories));
            bf.set_excluded_items(path_list_to_str(excluded_items.excluded_items));
            bf.set_allowed_extensions(allowed_extensions.allowed_extensions.join(","));
            bf.set_number_of_files_to_check(number_of_files);
            bf.set_recursive_search(!not_recursive.not_recursive);

            bf.find_big_files();

            #[cfg(not(debug_assertions))] // This will show too much probably unnecessary data to debug, comment line only if needed
            bf.print_results();
            bf.get_text_messages().print_messages();
        }
        Commands::EmptyFiles {
            directories,
            excluded_directories,
            excluded_items,
            allowed_extensions,
            delete_files,
            not_recursive,
        } => {
            directories.not_empty();

            let mut ef = EmptyFiles::new();

            ef.set_included_directory(path_list_to_str(directories.directories));
            ef.set_excluded_directory(path_list_to_str(excluded_directories.excluded_directories));
            ef.set_excluded_items(path_list_to_str(excluded_items.excluded_items));
            ef.set_allowed_extensions(allowed_extensions.allowed_extensions.join(","));
            ef.set_recursive_search(!not_recursive.not_recursive);

            if delete_files {
                ef.set_delete_method(empty_files::DeleteMethod::Delete);
            }

            ef.find_empty_files();

            #[cfg(not(debug_assertions))] // This will show too much probably unnecessary data to debug, comment line only if needed
            ef.print_results();
            ef.get_text_messages().print_messages();
        }
        Commands::Temporary {
            directories,
            excluded_directories,
            excluded_items,
            delete_files,
            not_recursive,
        } => {
            directories.not_empty();

            let mut tf = Temporary::new();

            tf.set_included_directory(path_list_to_str(directories.directories));
            tf.set_excluded_directory(path_list_to_str(excluded_directories.excluded_directories));
            tf.set_excluded_items(path_list_to_str(excluded_items.excluded_items));
            tf.set_recursive_search(!not_recursive.not_recursive);

            if delete_files {
                tf.set_delete_method(temporary::DeleteMethod::Delete);
            }

            tf.find_temporary_files();

            #[cfg(not(debug_assertions))] // This will show too much probably unnecessary data to debug, comment line only if needed
            tf.print_results();
            tf.get_text_messages().print_messages();
        }
<<<<<<< HEAD
    }
=======
        "--version" | "--v" => {
            println!("Czkawka CLI {}", CZKAWKA_VERSION);
            process::exit(0);
        }
        argum => {
            println!("FATAL ERROR: \"{}\" argument is not supported, check help for more info.", argum);
            process::exit(1);
        }
    };
}

fn print_help() {
    println!(
        r###"

  [Main commands]:
    --help / --h - prints help, also works without any arguments
    --d <-i directories_to_search> [-e excluded_directories = ""] [-k excluded_items = ""] [-s minimal_file_size = 1024] [-x allowed_extension = ""] [-l type_of_search = "hash"] [-o] [-f file_to_save = "results.txt"] [-delete = "aeo"] - finds duplicates files
    --e <-i directories_to_search> [-e excluded_directories = ""] [-o] [-f file_to_save = "results.txt"] [-delete] - finds empty folders
    --b <-i directories_to_search> [-e excluded_directories = ""] [-k excluded_items = ""] [-o] [-p number_of_files = 50] [-x allowed_extension = ""] [-f file_to_save = "results.txt"] - finds biggest files
    --y <-i directories_to_search> [-e excluded_directories = ""] [-k excluded_items = ""] [-o] [-f file_to_save = "results.txt"] [-delete] - finds empty files
    --t <-i directories_to_search> [-e excluded_directories = ""] [-k excluded_items = ""] [-o] [-f file_to_save = "results.txt"] [-delete] - finds temporary files
    --version / --v - prints program name and version

  [Options]:
    -i directories_to_search - list of directories which should will be searched(absolute path)
    -e excluded_directories  - list of directories which will be excluded from search(absolute path)
    -k excluded_items        - list of excluded items which contains * wildcard(may be slow, so use exclude_directories where possible)
    -o                       - this options prevents from recursive check of folders
    -s minimal_file_size              - minimum size of checked files in bytes, assigning bigger value may speed up searching.
    -p number_of_files       - number of showed the biggest files.
    -x allowed_extension     - list of checked files with provided extensions. There are also helpful macros which allow to easy use a typcal extensions like IMAGE("jpg,kra,gif,png,bmp,tiff,webp,hdr,svg"), TEXT, VIDEO or MUSIC.
    -l type_of_search        - allows to use fastest method which takes into account only size(SIZE), more accurate which takes into account hash of only first 1MB of file(HASHMB) or fully accurate(but the slowest solution) which check hash of all file(HASH).
    -f file_to_save          - saves results to file
    -delete                  - delete found files, in duplicate finder by default remove all files in group except the most oldest one but it can take arguments: aen(All except newest one), aeo(All except oldest one), on(Only one newest), oo(Only one oldest)

  [Usage example]:
    czkawka --d -i "/home/rafal/,/home/szczekacz" -e "/home/rafal/Pulpit,/home/rafal/Obrazy" -s 25 -x "7z,rar,IMAGE" -l "hashmb" -f "results.txt" -delete "aeo"
    czkawka --e -i "/home/rafal/rr, /home/gateway" -f "results.txt"
    czkawka --b -i "/home/rafal/,/home/piszczal" -e "/home/rafal/Roman" -p 25 -x "VIDEO" " -f "results.txt"
    czkawka --y -i "/home/rafal/" -e "/etc/" -o -f "results.txt"
    czkawka --t -i "/home/rafal/" -k "*/.git/*,*/tmp*,*Pulpit" " -f "results.txt" -delete

    "###
    );
>>>>>>> 8d263fdf
}<|MERGE_RESOLUTION|>--- conflicted
+++ resolved
@@ -40,77 +40,13 @@
                 eprintln!("error: Minimum file size must be at least 1 byte.");
                 process::exit(1);
             }
-<<<<<<< HEAD
-=======
-            if arguments[arguments.len() - 1].argument != Option::None {
-                println!(
-                    "FATAL ERROR: Trying set second parameter \"{}\" for \"{}\" which already have this parameter \"{}\" ",
-                    argument,
-                    arguments[arguments.len() - 1].command,
-                    arguments[arguments.len() - 1].argument.as_ref().unwrap()
-                ); // This may be changed in future to support 2 or more attributes with space
-                process::exit(1);
-            }
-            let last_element = arguments.len() - 1;
-            arguments[last_element].argument = Option::from(argument);
-        }
-    }
-
-    #[cfg(debug_assertions)]
-    for a in &arguments {
-        println!(
-            "Argument number {} - {}",
-            a.command,
-            match &a.argument {
-                Some(t) => t.clone(),
-                None => "NO_ARGUMENT".to_string(),
-            }
-        );
-    }
-
-    if commands_arguments.is_empty() {
-        println! {"FATAL ERROR: Missing type of app which you want to run, please read help for more info."};
-        process::exit(0);
-    }
-    match commands_arguments[0].as_ref() {
-        "--d" => {
-            let mut df = duplicate::DuplicateFinder::new();
-
-            if ArgumentsPair::has_command(&arguments, "-i") {
-                df.set_included_directory(ArgumentsPair::get_argument(&arguments, "-i", false));
-            } else {
-                println!("FATAL ERROR: Parameter -i with set of included files is required.");
-                process::exit(1);
-            }
-            if ArgumentsPair::has_command(&arguments, "-e") {
-                df.set_excluded_directory(ArgumentsPair::get_argument(&arguments, "-e", false));
-            }
-
-            if ArgumentsPair::has_command(&arguments, "-s") {
-                let minimal_file_size = match ArgumentsPair::get_argument(&arguments, "-s", false).parse::<u64>() {
-                    Ok(t) => {
-                        if t == 0 {
-                            println!("ERROR: Minimum file size must be at least 1 byte.");
-                            1
-                        } else {
-                            t
-                        }
-                    }
-                    Err(_) => {
-                        println!("FATAL ERROR: \"{}\" is not valid file size(allowed range <1,u64::max>)", ArgumentsPair::get_argument(&arguments, "-s", false));
-                        process::exit(1);
-                    }
-                };
-                df.set_minimal_file_size(minimal_file_size);
-            }
->>>>>>> 8d263fdf
 
             let mut df = DuplicateFinder::new();
 
             df.set_included_directory(path_list_to_str(directories.directories));
             df.set_excluded_directory(path_list_to_str(excluded_directories.excluded_directories));
             df.set_excluded_items(path_list_to_str(excluded_items.excluded_items));
-            df.set_min_file_size(min_size);
+            df.set_minimal_file_size(min_size);
             df.set_allowed_extensions(allowed_extensions.allowed_extensions.join(","));
             df.set_check_method(search_method);
             df.set_delete_method(delete_method);
@@ -215,53 +151,5 @@
             tf.print_results();
             tf.get_text_messages().print_messages();
         }
-<<<<<<< HEAD
     }
-=======
-        "--version" | "--v" => {
-            println!("Czkawka CLI {}", CZKAWKA_VERSION);
-            process::exit(0);
-        }
-        argum => {
-            println!("FATAL ERROR: \"{}\" argument is not supported, check help for more info.", argum);
-            process::exit(1);
-        }
-    };
-}
-
-fn print_help() {
-    println!(
-        r###"
-
-  [Main commands]:
-    --help / --h - prints help, also works without any arguments
-    --d <-i directories_to_search> [-e excluded_directories = ""] [-k excluded_items = ""] [-s minimal_file_size = 1024] [-x allowed_extension = ""] [-l type_of_search = "hash"] [-o] [-f file_to_save = "results.txt"] [-delete = "aeo"] - finds duplicates files
-    --e <-i directories_to_search> [-e excluded_directories = ""] [-o] [-f file_to_save = "results.txt"] [-delete] - finds empty folders
-    --b <-i directories_to_search> [-e excluded_directories = ""] [-k excluded_items = ""] [-o] [-p number_of_files = 50] [-x allowed_extension = ""] [-f file_to_save = "results.txt"] - finds biggest files
-    --y <-i directories_to_search> [-e excluded_directories = ""] [-k excluded_items = ""] [-o] [-f file_to_save = "results.txt"] [-delete] - finds empty files
-    --t <-i directories_to_search> [-e excluded_directories = ""] [-k excluded_items = ""] [-o] [-f file_to_save = "results.txt"] [-delete] - finds temporary files
-    --version / --v - prints program name and version
-
-  [Options]:
-    -i directories_to_search - list of directories which should will be searched(absolute path)
-    -e excluded_directories  - list of directories which will be excluded from search(absolute path)
-    -k excluded_items        - list of excluded items which contains * wildcard(may be slow, so use exclude_directories where possible)
-    -o                       - this options prevents from recursive check of folders
-    -s minimal_file_size              - minimum size of checked files in bytes, assigning bigger value may speed up searching.
-    -p number_of_files       - number of showed the biggest files.
-    -x allowed_extension     - list of checked files with provided extensions. There are also helpful macros which allow to easy use a typcal extensions like IMAGE("jpg,kra,gif,png,bmp,tiff,webp,hdr,svg"), TEXT, VIDEO or MUSIC.
-    -l type_of_search        - allows to use fastest method which takes into account only size(SIZE), more accurate which takes into account hash of only first 1MB of file(HASHMB) or fully accurate(but the slowest solution) which check hash of all file(HASH).
-    -f file_to_save          - saves results to file
-    -delete                  - delete found files, in duplicate finder by default remove all files in group except the most oldest one but it can take arguments: aen(All except newest one), aeo(All except oldest one), on(Only one newest), oo(Only one oldest)
-
-  [Usage example]:
-    czkawka --d -i "/home/rafal/,/home/szczekacz" -e "/home/rafal/Pulpit,/home/rafal/Obrazy" -s 25 -x "7z,rar,IMAGE" -l "hashmb" -f "results.txt" -delete "aeo"
-    czkawka --e -i "/home/rafal/rr, /home/gateway" -f "results.txt"
-    czkawka --b -i "/home/rafal/,/home/piszczal" -e "/home/rafal/Roman" -p 25 -x "VIDEO" " -f "results.txt"
-    czkawka --y -i "/home/rafal/" -e "/etc/" -o -f "results.txt"
-    czkawka --t -i "/home/rafal/" -k "*/.git/*,*/tmp*,*Pulpit" " -f "results.txt" -delete
-
-    "###
-    );
->>>>>>> 8d263fdf
 }